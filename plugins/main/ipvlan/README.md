--- conflicted
+++ resolved
@@ -27,13 +27,8 @@
 
 * `name` (string, required): the name of the network.
 * `type` (string, required): "ipvlan".
-<<<<<<< HEAD
 * `master` (string, required unless chained): name of the host interface to enslave.
-* `mode` (string, optional): one of "l2", "l3". Defaults to "l2".
-=======
-* `master` (string, required): name of the host interface to enslave.
 * `mode` (string, optional): one of "l2", "l3", "l3s". Defaults to "l2".
->>>>>>> 412b6d31
 * `mtu` (integer, optional): explicitly set MTU to the specified value. Defaults to the value chosen by the kernel.
 * `ipam` (dictionary, required unless chained): IPAM configuration to be used for this network.
 
